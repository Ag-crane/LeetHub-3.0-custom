const option = () => {
  return $('#type').val();
};

const repositoryName = () => {
  if(option() == 'new') return $('#name').val().trim();
<<<<<<< HEAD
  else return $('#existing_repo').val().trim();
=======
  else {
    const repositoryName = $('#existing_repo').val().trim();
    const split = repositoryName.split('/');
  
    return split[split.length - 1];
  }
>>>>>>> 6d46bf7d
};


/* Status codes for creating of repo */

const statusCode = (res, status, name) => {
  switch (status) {
    case 304:
      $('#success').hide();
      $('#error').text(
        `Error creating ${name} - Unable to modify repository. Try again later!`,
      );
      $('#error').show();
      break;

    case 400:
      $('#success').hide();
      $('#error').text(
        `Error creating ${name} - Bad POST request, make sure you're not overriding any existing scripts`,
      );
      $('#error').show();
      break;

    case 401:
      $('#success').hide();
      $('#error').text(
        `Error creating ${name} - Unauthorized access to repo. Try again later!`,
      );
      $('#error').show();
      break;

    case 403:
      $('#success').hide();
      $('#error').text(
        `Error creating ${name} - Forbidden access to repository. Try again later!`,
      );
      $('#error').show();
      break;

    case 422:
      $('#success').hide();
      $('#error').text(
        `Error creating ${name} - Unprocessable Entity. Repository may have already been created. Try Linking instead (select 2nd option).`,
      );
      $('#error').show();
      break;

    default:
      /* Change mode type to commit */
      chrome.storage.local.set({ mode_type: 'commit' }, () => {
        $('#error').hide();
        $('#success').html(
          `Successfully created <a target="blank" href="${res.html_url}">${name}</a>. Start <a href="http://leetcode.com">LeetCoding</a>!`,
        );
        $('#success').show();
        $('#unlink').show();
        /* Show new layout */
        document.getElementById('hook_mode').style.display = 'none';
        document.getElementById('commit_mode').style.display =
          'inherit';
      });
      /* Set Repo Hook */
      chrome.storage.local.set(
        { leethub_hook: res.full_name },
        () => {
          console.log('Successfully set new repo hook');
        },
      );

      break;
  }
};

const createRepo = (token, name) => {
  const AUTHENTICATION_URL = 'https://api.github.com/user/repos';
  let data = {
    name,
    private: true,
    auto_init: true,
    description:
      'Collection of LeetCode questions to ace the coding interview! - Created using [LeetHub v3](https://github.com/raphaelheinz/LeetHub-3.0)',
  };
  data = JSON.stringify(data);

  const xhr = new XMLHttpRequest();
  xhr.addEventListener('readystatechange', function () {
    if (xhr.readyState === 4) {
      statusCode(JSON.parse(xhr.responseText), xhr.status, name);
    }
  });

  xhr.open('POST', AUTHENTICATION_URL, true);
  xhr.setRequestHeader('Authorization', `token ${token}`);
  xhr.setRequestHeader('Accept', 'application/vnd.github.v3+json');
  xhr.send(data);
};

/* Status codes for linking of repo */
const linkStatusCode = (status, name) => {
  let bool = false;
  switch (status) {
    case 301:
      $('#success').hide();
      $('#error').html(
        `Error linking <a target="blank" href="${`https://github.com/${name}`}">${name}</a> to LeetHub. <br> This repository has been moved permenantly. Try creating a new one.`,
      );
      $('#error').show();
      break;

    case 403:
      $('#success').hide();
      $('#error').html(
        `Error linking <a target="blank" href="${`https://github.com/${name}`}">${name}</a> to LeetHub. <br> Forbidden action. Please make sure you have the right access to this repository.`,
      );
      $('#error').show();
      break;

    case 404:
      $('#success').hide();
      $('#error').html(
        `Error linking <a target="blank" href="${`https://github.com/${name}`}">${name}</a> to LeetHub. <br> Resource not found. Make sure you enter the right repository name.`,
      );
      $('#error').show();
      break;

    default:
      bool = true;
      break;
  }
  $('#unlink').show();
  return bool;
};

/* Handle inputBox by type selection */
$('#type').change(function () {
  const selectedType = $(this).val();
  if (selectedType === 'link') {
    $('#name').hide();
    $('#existing_repo').show();
    loadRepositories();
  } else {
    $('#name').show();
    $('#existing_repo').hide();
  }
});

/* Load repositories from GitHub */
function loadRepositories() {
  chrome.storage.local.get('leethub_token', data => {
    const token = data.leethub_token;

    $.ajax({
      url: 'https://api.github.com/user/repos',
      type: 'GET',
      headers: {
        Authorization: `token ${token}`,
      },
      success: function (repos) {
        $('#existing_repo').empty().append('<option value="">Select a Repository</option>');
        repos.forEach(repo => {
<<<<<<< HEAD
          $('#existing_repo').append(`<option value="${repo.name}">${repo.name}</option>`);
=======
          $('#existing_repo').append(`<option value="${repo.full_name}">${repo.name}</option>`);
>>>>>>> 6d46bf7d
        });
      },
      error: function (xhr, status, error) {
        console.error('Failed to load repositories:', error);
        $('#error').text('Failed to load repositories. Please try again.').show();
      },
    });
  });
}


/*
    Method for linking hook with an existing repository
    Steps:
    1. Check if existing repository exists and the user has write access to it.
    2. Link Hook to it (chrome Storage).
*/
const linkRepo = (token, name) => {
  const AUTHENTICATION_URL = `https://api.github.com/repos/${name}`;

  const xhr = new XMLHttpRequest();
  xhr.addEventListener('readystatechange', function () {
    if (xhr.readyState === 4) {
      const res = JSON.parse(xhr.responseText);
      const bool = linkStatusCode(xhr.status, name);
      console.log("🚀 ~ file: welcome.js:153 ~ bool:", bool)
      if (xhr.status === 200) {
        // BUG FIX
        if (!bool) {
          // unable to gain access to repo in commit mode. Must switch to hook mode.
          /* Set mode type to hook */
          chrome.storage.local.set({ mode_type: 'hook' }, () => {
            console.log(`Error linking ${name} to LeetHub`);
          });
          /* Set Repo Hook to NONE */
          chrome.storage.local.set({ leethub_hook: null }, () => {
            console.log('Defaulted repo hook to NONE');
          });

          /* Hide accordingly */
          document.getElementById('hook_mode').style.display =
            'inherit';
          document.getElementById('commit_mode').style.display =
            'none';
        } else {
          /* Change mode type to commit */
          /* Save repo url to chrome storage */
          chrome.storage.local.set(
            { mode_type: 'commit', repo: res.html_url },
            () => {
              $('#error').hide();
              $('#success').html(
                `Successfully linked <a target="blank" href="${res.html_url}">${name}</a> to LeetHub. Start <a href="http://leetcode.com">LeetCoding</a> now!`,
              );
              $('#success').show();
              $('#unlink').show();
            },
          );
          /* Set Repo Hook */
          chrome.storage.local.set({ leethub_hook: res.full_name })
            .then(() => {
              console.log('Successfully set new repo hook');
              return chrome.storage.local.get('stats')
            })
            .then((psolved) => {
              /* Get problems solved count */
              const { stats } = psolved;
              if (stats && stats.solved) {
                $('#p_solved').text(stats.solved);
                $('#p_solved_easy').text(stats.easy);
                $('#p_solved_medium').text(stats.medium);
                $('#p_solved_hard').text(stats.hard);
              }
            });

          /* Hide accordingly */
          document.getElementById('hook_mode').style.display = 'none';
          document.getElementById('commit_mode').style.display =
            'inherit';
        }
      }
    }
  });

  xhr.open('GET', AUTHENTICATION_URL, true);
  xhr.setRequestHeader('Authorization', `token ${token}`);
  xhr.setRequestHeader('Accept', 'application/vnd.github.v3+json');
  xhr.send();
};

const unlinkRepo = () => {
  /* Set mode type to hook */
  chrome.storage.local.set({ mode_type: 'hook' }, () => {
    console.log(`Unlinking repo`);
  });
  /* Set Repo Hook to NONE */
  chrome.storage.local.set({ leethub_hook: null }, () => {
    console.log('Setting repo hook to NONE');
  });

  /* Hide accordingly */
  document.getElementById('hook_mode').style.display = 'inherit';
  document.getElementById('commit_mode').style.display = 'none';
};

/* Check for value of select tag, Get Started disabled by default */

$('#type').on('change', function () {
  const valueSelected = this.value;
  if (valueSelected) {
    $('#hook_button').attr('disabled', false);
  } else {
    $('#hook_button').attr('disabled', true);
  }
});

$('#hook_button').on('click', () => {
  /* on click should generate: 1) option 2) repository name */
  if (!option()) {
    $('#error').text(
      'No option selected - Pick an option from dropdown menu below that best suits you!',
    );
    $('#error').show();
  } else if (!repositoryName()) {
    $('#error').text(
      'No repository name added - Enter the name of your repository!',
    );
    $('#name').focus();
    $('#error').show();
  } else {
    $('#error').hide();
    $('#success').text('Attempting to create Hook... Please wait.');
    $('#success').show();

    /*
      Perform processing
      - step 1: Check if current stage === hook.
      - step 2: store repo name as repoName in chrome storage.
      - step 3: if (1), POST request to repoName (iff option = create new repo) ; else display error message.
      - step 4: if proceed from 3, hide hook_mode and display commit_mode (show stats e.g: files pushed/questions-solved/leaderboard)
    */
    chrome.storage.local.get('leethub_token', (data) => {
      const token = data.leethub_token;
      if (token === null || token === undefined) {
        /* Not authorized yet. */
        $('#error').text(
          'Authorization error - Grant LeetHub access to your GitHub account to continue (launch extension to proceed)',
        );
        $('#error').show();
        $('#success').hide();
      } else if (option() === 'new') {
        createRepo(token, repositoryName());
      } else {
        chrome.storage.local.get('leethub_username', (data2) => {
          const username = data2.leethub_username;
          if (!username) {
            /* Improper authorization. */
            $('#error').text(
              'Improper Authorization error - Grant LeetHub access to your GitHub account to continue (launch extension to proceed)',
            );
            $('#error').show();
            $('#success').hide();
          } else {
            linkRepo(token, `${username}/${repositoryName()}`, false);
          }
        });
      }
    });
  }
});

$('#unlink a').on('click', () => {
  unlinkRepo();
  $('#unlink').hide();
  $('#success').text(
    'Successfully unlinked your current git repo. Please create/link a new hook.',
  );
});

/* Detect mode type */
chrome.storage.local.get('mode_type', (data) => {
  const mode = data.mode_type;

  if (mode && mode === 'commit') {
    /* Check if still access to repo */
    chrome.storage.local.get('leethub_token', (data2) => {
      const token = data2.leethub_token;
      if (token === null || token === undefined) {
        /* Not authorized yet. */
        $('#error').text(
          'Authorization error - Grant LeetHub access to your GitHub account to continue (click LeetHub extension on the top right to proceed)',
        );
        $('#error').show();
        $('#success').hide();
        /* Hide accordingly */
        document.getElementById('hook_mode').style.display =
          'inherit';
        document.getElementById('commit_mode').style.display = 'none';
      } else {
        /* Get access to repo */
        chrome.storage.local.get('leethub_hook', (repoName) => {
          const hook = repoName.leethub_hook;
          if (!hook) {
            /* Not authorized yet. */
            $('#error').text(
              'Improper Authorization error - Grant LeetHub access to your GitHub account to continue (click LeetHub extension on the top right to proceed)',
            );
            $('#error').show();
            $('#success').hide();
            /* Hide accordingly */
            document.getElementById('hook_mode').style.display =
              'inherit';
            document.getElementById('commit_mode').style.display =
              'none';
          } else {
            /* Username exists, at least in storage. Confirm this */
            linkRepo(token, hook);
          }
        });
      }
    });

    document.getElementById('hook_mode').style.display = 'none';
    document.getElementById('commit_mode').style.display = 'inherit';
  } else {
    document.getElementById('hook_mode').style.display = 'inherit';
    document.getElementById('commit_mode').style.display = 'none';
  }
});<|MERGE_RESOLUTION|>--- conflicted
+++ resolved
@@ -4,17 +4,9 @@
 
 const repositoryName = () => {
   if(option() == 'new') return $('#name').val().trim();
-<<<<<<< HEAD
   else return $('#existing_repo').val().trim();
-=======
-  else {
-    const repositoryName = $('#existing_repo').val().trim();
-    const split = repositoryName.split('/');
-  
-    return split[split.length - 1];
-  }
->>>>>>> 6d46bf7d
-};
+};
+
 
 
 /* Status codes for creating of repo */
@@ -174,11 +166,7 @@
       success: function (repos) {
         $('#existing_repo').empty().append('<option value="">Select a Repository</option>');
         repos.forEach(repo => {
-<<<<<<< HEAD
           $('#existing_repo').append(`<option value="${repo.name}">${repo.name}</option>`);
-=======
-          $('#existing_repo').append(`<option value="${repo.full_name}">${repo.name}</option>`);
->>>>>>> 6d46bf7d
         });
       },
       error: function (xhr, status, error) {
